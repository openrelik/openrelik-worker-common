# Copyright 2024 Google LLC
#
# Licensed under the Apache License, Version 2.0 (the "License");
# you may not use this file except in compliance with the License.
# You may obtain a copy of the License at
#
#    https://www.apache.org/licenses/LICENSE-2.0
#
# Unless required by applicable law or agreed to in writing, software
# distributed under the License is distributed on an "AS IS" BASIS,
# WITHOUT WARRANTIES OR CONDITIONS OF ANY KIND, either express or implied.
# See the License for the specific language governing permissions and
# limitations under the License.

from __future__ import annotations  # support forward looking type hints

import base64
import json
import os
import shutil
import subprocess
<<<<<<< HEAD
import tempfile

from pathlib import Path, PurePath
from typing import Optional
=======

>>>>>>> 2b319fe6
from uuid import uuid4
from typing import Optional


def dict_to_b64_string(dict_to_encode: dict) -> str:
    """Encode a dictionary to a base64-encoded string.

    Args:
        dict_to_encode: The dictionary to encode.

    Returns:
        The base64-encoded string.
    """
    json_string = json.dumps(dict_to_encode)
    return base64.b64encode(json_string.encode("utf-8")).decode("utf-8")


def count_lines_in_file(file_path):
    """Count the number of lines in a file.

    Args:
        file_path: The path to the file.

    Returns:
        The number of lines in the file.
    """
    wc = subprocess.check_output(["wc", "-l", file_path])
    return int(wc.decode("utf-8").split()[0])


def get_input_files(pipe_result: str, input_files: list) -> list:
    """Set the input files for the task.

    Args:
        pipe_result: The result of the previous task (from Celery).
        input_files: The input files for the task.

    Returns:
        The input files for the task.
    """
    if pipe_result:
        result_string = base64.b64decode(
            pipe_result.encode("utf-8")).decode("utf-8")
        result_dict = json.loads(result_string)
        input_files = result_dict.get("output_files")
    return input_files


def task_result(output_files: list,
                workflow_id: str,
                command: str,
                meta: dict = None) -> str:
    """Create a task result dictionary and encode it to a base64 string.

    Args:
        output_files: List of output file dictionaries.
        workflow_id: ID of the workflow.
        command: The command used to execute the task.
        meta: Additional metadata for the task (optional).

    Returns:
        Base64-encoded string representing the task result.
    """
    result = {
        "output_files": output_files,
        "workflow_id": workflow_id,
        "command": command,
        "meta": meta,
    }
    return dict_to_b64_string(result)


class OutputFile:
    """Represents an output file.

    Attributes:
        uuid: Unique identifier for the file.
        display_name: Display name for the file.
        file_extension: File extension for the file.
        filename: Filename for the file.
        path: The full path to the file.
        output_path: The path to the output directory.
        original_path: The full original path to the file.
        source_file_id: The OutputFile this file belongs to.
    """

    def __init__(
        self,
        output_path: str,
        filename: Optional[str] = None,
        file_extension: Optional[str] = None,
        data_type: Optional[str] = None,
        original_path: Optional[str] = None,
        source_file_id: Optional[OutputFile] = None,
    ):
        """Initialize an OutputFile object.

        Args:
            output_path: The path to the output directory.
            filename: The name of the output file (optional).
            file_extension: The extension of the output file (optional).
            orignal_path: The orignal path of the file (optional).
            source_file_id: The OutputFile this file belongs to (optional).
        """
        self.uuid = uuid4().hex
        self.display_name = self._generate_display_name(
            filename, file_extension)
        self.data_type = data_type
        self.filename = self.uuid
        self.path = os.path.join(output_path, self.filename)
        self.original_path = original_path
        self.source_file_id = source_file_id

    def _generate_display_name(self,
                               filename: str = None,
                               file_extension: str = None) -> str:
        """Generate the display name for the output file.

        Args:
            filename: The name of the input file (optional).
            file_extension: The extension of the output file (optional).

        Returns:
            The display name for the output file.
        """
        base_name = filename if filename else self.uuid
        return f"{base_name}.{file_extension}" if file_extension else base_name

    def to_dict(self):
        """Return a dictionary representation of the OutputFile object.

        Returns:
            A dictionary containing the attributes of the OutputFile object.
        """
        return {
            "filename": self.filename,
            "display_name": self.display_name,
            "data_type": self.data_type,
            "uuid": self.uuid,
            "path": self.path,
            "original_path": self.original_path,
            "source_file_id": self.source_file_id,
        }


def create_output_file(
    output_path: str,
    filename: Optional[str] = None,
    file_extension: Optional[str] = None,
    data_type: Optional[str] = "openrelik:worker:file:generic",
    original_path: Optional[str] = None,
    source_file_id: Optional[OutputFile] = None,
) -> OutputFile:
    """Creates and returns an OutputFile object.

    Args:
        output_path: The path to the output directory.
        filename: The name of the output file (optional).
        file_extension: The extension of the output file (optional).
        data_type: The data type of the output file (optional).
<<<<<<< HEAD
        orignal_path: The orignal path of the file (optional).
=======
        original_path: The orignal path of the file (optional).
>>>>>>> 2b319fe6
        source_file_id: The OutputFile this file belongs to (optional).

    Returns:
        An OutputFile object.
    """
    return OutputFile(output_path, filename, file_extension, data_type,
<<<<<<< HEAD
                      original_path, source_file_id)


def get_path_without_root(path: str) -> str:
    """Converts a full path to relative path without the root.

    Args:
        path: A full path.

    Returns:
        A relative path without the root.
    """
    return str(PurePath(path).relative_to('/'))


def build_file_tree(files: list[OutputFile]) -> tempfile.TemporaryDirectory:
    """Creates the original file tree structure from a list of OutputFiles.

    Args:
        files: A list of OutPutFile instances.

    Returns:
        The root path of the file tree as a TemporaryDirectory.
    """
    tree_root = tempfile.TemporaryDirectory(delete=False)
    for f in files:
        original_path_resolved = Path(f.original_path)
        original_folder = original_path_resolved.parent
        relative_original_folder = get_path_without_root(original_folder)
        #Create full folder
        try:
            os.makedirs(os.path.join(tree_root.name, relative_original_folder))
        except FileExistsError:
            pass
        # Create hardlink to file
        os.link(
            f.path,
            os.path.join(tree_root.name, relative_original_folder,
                         original_path_resolved.name))

    return tree_root


def delete_file_tree(root_path: tempfile.TemporaryDirectory):
    """Delete a temporary file tree folder structure.

    Args:
        root_path: TemporaryDirectory root object of file tree structure.

    Returns: None
    Raises: TypeError
    """
    if not isinstance(root_path, tempfile.TemporaryDirectory):
        raise TypeError("Root path is not a TemporaryDirectory object!")

    # shutil.rmtree(root_path.name)
    root_path.cleanup()
=======
                      original_path, source_file_id)
>>>>>>> 2b319fe6
<|MERGE_RESOLUTION|>--- conflicted
+++ resolved
@@ -19,14 +19,10 @@
 import os
 import shutil
 import subprocess
-<<<<<<< HEAD
 import tempfile
 
 from pathlib import Path, PurePath
 from typing import Optional
-=======
-
->>>>>>> 2b319fe6
 from uuid import uuid4
 from typing import Optional
 
@@ -187,18 +183,13 @@
         filename: The name of the output file (optional).
         file_extension: The extension of the output file (optional).
         data_type: The data type of the output file (optional).
-<<<<<<< HEAD
-        orignal_path: The orignal path of the file (optional).
-=======
         original_path: The orignal path of the file (optional).
->>>>>>> 2b319fe6
         source_file_id: The OutputFile this file belongs to (optional).
 
     Returns:
         An OutputFile object.
     """
     return OutputFile(output_path, filename, file_extension, data_type,
-<<<<<<< HEAD
                       original_path, source_file_id)
 
 
@@ -255,7 +246,4 @@
         raise TypeError("Root path is not a TemporaryDirectory object!")
 
     # shutil.rmtree(root_path.name)
-    root_path.cleanup()
-=======
-                      original_path, source_file_id)
->>>>>>> 2b319fe6
+    root_path.cleanup()